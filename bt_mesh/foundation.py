--- conflicted
+++ resolved
@@ -54,7 +54,7 @@
 			return 10 * 60 * 1000
 
 
-class PublishPeriod(ByteSerializable, Serializable):
+class PublishPeriod(ByteSerializable):
 	__slots__ = "steps_num", "steps_res"
 
 	def __init__(self, steps_num: int, steps_res: StepResolution) -> None:
@@ -76,11 +76,7 @@
 		}
 
 	@classmethod
-	def from_dict(cls, d: Dict[str, Any]) -> 'PublishPeriod':
-		return cls(d["steps_num"], StepResolution(d["steps_res"]))
-
-	@classmethod
-	def from_bytes(cls, b: bytes) -> 'PublishPeriod':
+	def from_bytes(cls, b: bytes) -> 'ByteSerializable':
 		if len(b) != 1:
 			raise ValueError(f"len of bytes should be 1 not {len(b)}")
 		steps_num = b[0] & 0x3F
@@ -189,10 +185,6 @@
 		self.addresses = addresses
 
 
-<<<<<<< HEAD
-class ModelPublication(Serializable):
-	__slots__ = "address", "period", "appkey_index", "friendship_credentials_flag", "ttl", "retransmit"
-=======
 class ModelPublication(ByteSerializable):
 	__slots__ = "element_address", "publish_address", "app_key_index", "credential_flag", "publish_ttl", "publish_period", \
 				"publish_retransmit", "model_identifier", "net_key_index"
@@ -210,11 +202,8 @@
 		self.publish_retransmit = publish_retransmit
 		self.model_identifier = model_identifier
 		self.net_key_index = net_key_index  # Not used in serialization but is used in model publishing
->>>>>>> 44a22bd4
 
 	# check what net key the app key is bound to
-
-<<<<<<< HEAD
 	def to_dict(self) -> Dict[str, Any]:
 		return {
 			"address": self.address,
@@ -225,14 +214,13 @@
 			"retransmit": self.retransmit
 		}
 
-=======
+
 	def to_bytes(self) -> bytes:
 		appkey_credential = U16(self.app_key_index.value | (self.credential_flag << AppKeyIndex.INDEX_LEN))
 		publish_address = self.publish_address.uuid.bytes if isinstance(self.publish_address,
 																		VirtualAddress) else self.publish_address.to_bytes()
 		return self.element_address.to_bytes() + publish_address + appkey_credential.to_bytes() + \
 			   self.publish_ttl.to_bytes() + self.publish_period.to_bytes() + self.publish_retransmit.to_bytes() + self.model_identifier.to_bytes()
->>>>>>> 44a22bd4
 
 	@classmethod
 	def from_bytes(cls, b: bytes) -> 'ModelPublication':
