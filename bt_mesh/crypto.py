import enum
import os
import struct
from abc import ABC

from .mesh import *
from .serialize import Serializable
from cryptography.hazmat.primitives import cmac
from cryptography.hazmat.primitives.ciphers import algorithms, Cipher, CipherContext
from cryptography.hazmat.primitives.ciphers.aead import AESCCM
from cryptography.hazmat.primitives.ciphers.modes import ECB
from cryptography.hazmat.backends import default_backend
from cryptography.hazmat.primitives.asymmetric import ec
from cryptography.exceptions import InvalidTag

Salt = NewType("Salt", bytes)
ProvisioningSalt = NewType("ProvisioningSalt", Salt)
MAC = NewType("MAC", bytes)
NetworkID = NewType("NetworkID", int)


def data_and_mic_bytes(b: bytes, m: MIC) -> bytes:
	return b + m.bytes_be


class InvalidMIC(Exception):
	pass


class NonceType(enum.IntEnum):
	NETWORK = 0
	APPLICATION = 1
	DEVICE = 2
	PROXY = 3
	RFU = 4


class Nonce:
	__slots__ = 'nonce_type',

	def __init__(self, nonce_type: Optional[NonceType]):
		self.nonce_type = nonce_type

	def as_be_bytes(self) -> bytes:
		raise NotImplementedError()


class NetworkNonce(Nonce):
	STRUCT = struct.Struct("!BB3sHxxL")
	__slots__ = 'ttl', 'ctl', 'seq', 'src', 'iv_index'

	def __init__(self, ttl: TTL, ctl: bool, seq: Seq, src: Address, iv_index: IVIndex):
		super().__init__(NonceType.NETWORK)
		self.ttl = ttl
		self.ctl = ctl
		self.seq = seq
		self.src = src
		self.iv_index = iv_index

	def as_be_bytes(self) -> bytes:
		ctl_ttl = (self.ctl << 7) | self.ttl.value
		return self.STRUCT.pack(self.nonce_type, ctl_ttl, seq_bytes(self.seq), self.src, self.iv_index)


class ApplicationNonce(Nonce):
	STRUCT = struct.Struct("!BB3sHHL")
	__slots__ = 'aszmic', 'seq', 'src', 'dst', 'iv_index'

	def __init__(self, aszmic: bool, seq: Seq, src: Address, dst: Address, iv_index: IVIndex):
		super().__init__(NonceType.APPLICATION)
		self.aszmic = aszmic
		self.seq = seq
		self.src = src
		self.dst = dst
		self.iv_index = iv_index

	def as_be_bytes(self) -> bytes:
		return self.STRUCT.pack(self.nonce_type, self.aszmic << 7, seq_bytes(self.seq), self.src, self.dst,
								self.iv_index)


class DeviceNonce(Nonce):
	STRUCT = struct.Struct("!BB3sHHL")
	__slots__ = 'aszmic', 'seq', 'src', 'dst', 'iv_index'

	def __init__(self, aszmic: bool, seq: Seq, src: Address, dst: Address, iv_index: IVIndex):
		super().__init__(NonceType.DEVICE)
		self.aszmic = aszmic
		self.seq = seq
		self.src = src
		self.dst = dst
		self.iv_index = iv_index

	def as_be_bytes(self) -> bytes:
		return self.STRUCT.pack(self.nonce_type, self.aszmic << 7, seq_bytes(self.seq), self.src, self.dst,
								self.iv_index)


class ProxyNonce(Nonce):
	STRUCT = struct.Struct("!Bx3sHxxL")
	__slots__ = 'seq', 'src', 'iv_index'

	def __init__(self, seq: Seq, src: Address, iv_index):
		super().__init__(NonceType.PROXY)
		self.seq = seq
		self.src = src
		self.iv_index = iv_index

	def as_be_bytes(self) -> bytes:
		return self.STRUCT.pack(self.nonce_type, seq_bytes(self.seq), self.src, self.iv_index)


class Key(ByteSerializable):
	KEY_LEN: int = 16
	__slots__ = 'key_bytes',

	def __init__(self, key_bytes: bytearray):
		if len(key_bytes) != self.KEY_LEN:
			raise ValueError(f"key len ({len(key_bytes)} not {self.KEY_LEN} bytes long")
		self.key_bytes = key_bytes

	@classmethod
	def from_int(cls, i: int):
		return cls(bytearray(i.to_bytes(cls.KEY_LEN, byteorder="big")))

	def hex(self) -> str:
		return self.key_bytes.hex()

	@classmethod
	def from_hex(cls, s: str) -> 'Key':
		return cls(bytearray.fromhex(s))

	def __str__(self) -> str:
		return self.hex()

	def __repr__(self) -> str:
		return self.__str__()

	def __len__(self) -> int:
		return len(self.key_bytes)

	def __eq__(self, other: 'Key') -> bool:
		return self.key_bytes == other.key_bytes

	@classmethod
	def _random_key(cls) -> 'Key':
		return cls(bytearray(os.urandom(cls.KEY_LEN)))

	def to_bytes(self) -> bytes:
		return self.key_bytes

	@classmethod
	def from_bytes(cls, b: bytes) -> 'Key':
		return cls(bytearray(b))


class AppKey(Key):
	@classmethod
	def random(cls) -> 'AppKey':
		return cast(cls, cls.random())


class EncryptionKey(Key):
	pass


class PrivacyKey(Key):
	pass


class IdentityKey(Key):
	pass


class BeaconKey(Key):
	pass


class SessionNonce(Nonce, ABC):
	__slots__ = "nonce",

	def __init__(self, nonce: bytes):
		if len(nonce) != 13:
			raise ValueError(f"nonce should be 13 bytes not {len(nonce)}")
		super().__init__(None)
		self.nonce = nonce

	def to_bytes(self) -> bytes:
		return self.nonce

	@classmethod
	def from_secret(cls, secret: 'ECDHSharedSecret', provisioning_salt: ProvisioningSalt) -> 'SessionNonce':
		return cls(k1(provisioning_salt, secret, b"prsn")[:13])


class SessionKey(Key):
	@classmethod
	def from_secret(cls, secret: 'ECDHSharedSecret', provisioning_salt: ProvisioningSalt) -> 'SessionKey':
		return cls(k1(provisioning_salt, secret, b"prsk"))


class NetworkKey(Key):
	@classmethod
	def random(cls) -> 'NetworkKey':
		return cast(cls, cls.random())

	def nid_encryption_privacy(self) -> Tuple[NID, EncryptionKey, PrivacyKey]:
		return k2(self, b'\x00')

	def security_material(self) -> 'NetworkSecurityMaterial':
		nid, encryption, privacy = self.nid_encryption_privacy()
		return NetworkSecurityMaterial(self.network_id(), nid, self, encryption, privacy, self.identity_key(),
									   self.beacon_key())

	def network_id(self) -> NetworkID:
		return NetworkID(k3(self))

	def identity_key(self) -> IdentityKey:
		salt = s1("nkik")
		p = b"id128\x01"
		return IdentityKey(k1(salt, self, p))

	def beacon_key(self) -> BeaconKey:
		salt = s1("nkbk")
		p = b"id128\x01"
		return BeaconKey(k1(salt, self, p))


class DeviceKey(Key):
	@classmethod
	def from_salt_and_secret(cls, salt: ProvisioningSalt, secret: 'ECDHSharedSecret') -> 'DeviceKey':
		return cls(k1(salt, secret, b"prdk"))


class ECCKeyPoint:
	__slots__ = "x", "y",

	def __init__(self, x: int, y: int):
		assert isinstance(x, int)
		assert isinstance(y, int)
		self.x = x
		self.y = y


ec_curve = ec.SECP256R1()


class ECCPublicKey:
	__slots__ = "public_key"

	def __init__(self, public_key: ec.EllipticCurvePublicKey):
		if public_key.curve.name != ec_curve.name:
			raise ValueError(f"public key not NIST-256 key ({public_key.curve.name})")
		self.public_key = public_key

	@property
	def point(self) -> ECCKeyPoint:
		if self.public_key.curve.name != ec_curve.name:
			raise ValueError("public key not NIST-256 key")
		nums = self.public_key.public_numbers()  # type: ec.EllipticCurvePublicNumbers
		return ECCKeyPoint(x=nums.x, y=nums.y)

	@classmethod
	def from_point(cls, point: ECCKeyPoint) -> 'ECCPublicKey':
		return cls(ec.EllipticCurvePublicNumbers(point.x, point.y, ec_curve).public_key(default_backend()))


class ECDHSharedSecret(Key):
	KEY_LEN = 32
	def __init__(self, secret_bytes: bytearray):
		super().__init__(secret_bytes)


class ECCPrivateKey:
	__slots__ = "private_key",

	def __init__(self, private_key: ec.EllipticCurvePrivateKey):
		self.private_key = private_key

	def public_key(self) -> ECCPublicKey:
		return ECCPublicKey(self.private_key.public_key())

	@classmethod
	def generate(cls) -> 'ECCPrivateKey':
		return cls(ec.generate_private_key(ec_curve, default_backend()))

	def make_shared_secret(self, peer_public: ECCPublicKey) -> ECDHSharedSecret:
		assert isinstance(peer_public, ECCPublicKey)
		return ECDHSharedSecret(self.private_key.exchange(ec.ECDH(), peer_public.public_key))


def aes_cmac(key: Key, data: bytes) -> MAC:
	c = cmac.CMAC(algorithms.AES(key.key_bytes), backend=default_backend())
	c.update(data)
	return MAC(c.finalize())


def aes_ccm_encrypt(key: Key, nonce: Nonce, data: bytes, mic_len=32, associated_data: Optional[bytes] = None) -> Tuple[
	bytes, MIC]:
	tag_len = mic_len // 8
	aes_ccm = AESCCM(key.key_bytes, tag_len)
	raw = aes_ccm.encrypt(nonce, data, associated_data)
	mic = MIC(raw[-tag_len:])
	return raw[:-tag_len], mic


def aes_ccm_decrypt(key: Key, nonce: Nonce, data: bytes, mic: MIC, associated_data: Optional[bytes] = None) -> bytes:
	tag_len = len(mic.bytes_be)
	aes_ccm = AESCCM(key.key_bytes, tag_len)
	try:
		return aes_ccm.decrypt(nonce.as_be_bytes(), data + mic.bytes_be, associated_data)
	except InvalidTag:
		raise InvalidMIC()


class SecurityMaterial(ABC):
	__slots__ = "key"

	def __init__(self, key: Key):
		self.key = key


class TransportSecurityMaterial(SecurityMaterial, ABC):

	def aes_ccm_encrypt(self, nonce: Nonce, data: bytes, mic_len: Optional[int] = 32,
						associated_data: Optional[bytes] = None) -> \
			Tuple[bytes, MIC]:
		return aes_ccm_encrypt(self.key, nonce, data, mic_len, associated_data)

	def aes_ccm_decrypt(self, nonce: Nonce, data: bytes, mic: MIC, associated_data: Optional[bytes] = None) -> bytes:
		return aes_ccm_decrypt(self.key, nonce, data, mic, associated_data)

	def transport_encrypt(self, nonce: Nonce, data: bytes, big_mic: Optional[bool] = False,
						  virtual_address: Optional[VirtualAddress] = None) -> Tuple[bytes, MIC]:
		return self.aes_ccm_encrypt(nonce, data, 64 if big_mic else 32,
									virtual_address.uuid.bytes if virtual_address else None)

	def transport_decrypt(self, nonce: Nonce, data: bytes, mic: MIC,
						  virtual_address: Optional[VirtualAddress] = None) -> bytes:
		return self.aes_ccm_decrypt(nonce, data, mic, virtual_address.uuid.bytes if virtual_address else None)


class AppSecurityMaterial(TransportSecurityMaterial):
	def __init__(self, key: AppKey, aid: AID):
		super().__init__(key)
		self.aid = aid

	@classmethod
	def from_key(cls, key: AppKey):
		return cls(key, AID(k4(key.key_bytes)))


class DeviceSecurityMaterial(TransportSecurityMaterial):
	def __init__(self, key: DeviceKey):
		super().__init__(key)

	def transport_encrypt(self, nonce: DeviceNonce, data: bytes, big_mic: Optional[bool] = False, _va: None = None) -> \
			Tuple[bytes, MIC]:
		if _va:
			raise ValueError("device security material doesn't take a virtual address")
		return self.aes_ccm_encrypt(nonce, data, 64 if big_mic else 32)

	def transport_decrypt(self, nonce: DeviceNonce, data: bytes, mic: MIC, _va: None = None) -> bytes:
		if _va:
			raise ValueError("device security material doesn't take a virtual address")
		return self.aes_ccm_decrypt(nonce, data, mic)


class NetworkSecurityMaterial(SecurityMaterial):
	__slots__ = "network_id", "nid", "encryption_key", "privacy_key", "identity_key", "beacon_key"

	def __init__(self, network_id: NetworkID, nid: NID, net_key: NetworkKey, encryption_key: EncryptionKey,
				 privacy_key: PrivacyKey, identity_key: IdentityKey, beacon_key: BeaconKey):
		super().__init__(net_key)
		self.network_id = network_id
		self.nid = nid
		self.encryption_key = encryption_key
		self.privacy_key = privacy_key
		self.identity_key = identity_key
		self.beacon_key = beacon_key

	@classmethod
	def from_key(cls, network_key: NetworkKey) -> 'NetworkSecurityMaterial':
		return network_key.security_material()


def aes_ecb_encrypt(key: Key, clear_text: bytes) -> bytes:
	encryptor = Cipher(algorithms.AES(key=key.key_bytes), ECB(), default_backend()).encryptor()  # type: CipherContext
	encryptor.update(clear_text)
	return encryptor.finalize()


def aes_ecb_decrypt(key: Key, cipher_text: bytes) -> bytes:
	decryptor = Cipher(algorithms.AES(key=key.key_bytes), ECB(), default_backend()).decryptor()  # type: CipherContext
	decryptor.update(cipher_text)
	return decryptor.finalize()


def s1(m: Union[bytes, str]) -> Salt:
	assert m, "m can not be empty"
	if isinstance(m, str):
		m = m.encode()
	return Salt(aes_cmac(Key(bytearray(b'\x00' * Key.KEY_LEN)), m))


def k1(salt: Salt, key: Key, info: bytes) -> MAC:
	first_pass = Key(aes_cmac(Key(salt), key.key_bytes))
	return aes_cmac(first_pass, info)


def k2(n: Key, p: bytes) -> Tuple[NID, EncryptionKey, PrivacyKey]:
	salt = s1("smk2")
	t = aes_cmac(Key(salt), n.key_bytes)
	t1 = aes_cmac(Key(t), p + b'\x01')
	t2 = aes_cmac(Key(t), t1 + p + b'\x02')
	t3 = aes_cmac(Key(t), t2 + p + b'\x03')
	nid = NID(t1[15] & 0x7f)
	return nid, EncryptionKey(t2), PrivacyKey(t3)


def k3(n: Key) -> int:
	if len(n) != 16:
		ValueError(f"n should be 16 bytes long not {len(n)}")
	salt = s1("smk3")
	t = aes_cmac(Key(salt), n.key_bytes)
	return int.from_bytes(aes_cmac(Key(t), b'id64\x01')[8:16], byteorder="big")


def k4(n: bytes) -> int:
	if len(n) != 16:
		ValueError(f"n should be 16 bytes long not {len(n)}")
	salt = s1("smk4")
	t = aes_cmac(Key(salt), n)
	return aes_cmac(Key(t), b'id6\x01')[15] & 63


def id128(n: Key, s: str) -> bytes:
	salt = s1(s)
	return k1(salt, n, b"id128\x01")


class KeyRefreshPhase(enum.IntEnum):
	Normal = 0x00  # Normal operation
	Phase1 = 0x01  # Key distribution
	Phase2 = 0x02  # Use new keys
	Phase3 = 0x03  # Revoke old keys


class KeyIndexSlot(Serializable):
	__slots__ = "index", "new", "old", "phase"

	def __init__(self, index: KeyIndex, old: SecurityMaterial, new: Optional[SecurityMaterial] = None,
				 phase: Optional[KeyRefreshPhase] = KeyRefreshPhase.Normal):
		self.index = index
		self.new = new
		self.old = old
		self.phase = phase

	def tx_sm(self) -> SecurityMaterial:
		if self.phase == KeyRefreshPhase.Phase2:
			return self.new
		else:
			return self.old

	def rx_sms(self) -> Tuple[SecurityMaterial, Optional[SecurityMaterial]]:
		if self.phase == KeyRefreshPhase.Normal:
			return self.old, None
		elif self.phase == KeyRefreshPhase.Phase1:
			return self.old, self.new
		elif self.phase == KeyRefreshPhase.Phase2:
			return self.old, self.new
		raise NotImplementedError("unhandled key phases")

	def revoke(self):
		if self.phase != KeyRefreshPhase.Phase2:
			raise RuntimeError(f"can only revoke from phase 2 not {self.phase}")
		self.old = self.new
		self.new = None
		self.phase = KeyRefreshPhase.Normal

	def to_dict(self) -> Dict[str, Any]:
		return {
			"index": self.index,
			"phase": self.phase,
			"new_key": self.new.key.hex() if self.new else None,
			"old_key": self.old.key.hex()
		}


class AppKeyIndexSlot(KeyIndexSlot):
	def __init__(self, index: AppKeyIndex, old: AppSecurityMaterial, new: Optional[AppSecurityMaterial] = None,
				 phase: Optional[KeyRefreshPhase] = KeyRefreshPhase.Normal):
		super().__init__(index, old, new, phase)

	def tx_sm(self) -> AppSecurityMaterial:
		return cast(AppSecurityMaterial, super().tx_sm())

	def rx_sms(self) -> Tuple[AppSecurityMaterial, Optional[AppSecurityMaterial]]:
		return cast(Tuple[AppSecurityMaterial, Optional[AppSecurityMaterial]], super().rx_sms())

	def rx_by_aid(self, aid: AID) -> Generator[AppSecurityMaterial, None, None]:
		old, new = self.rx_sms()
		if old.aid == aid:
			yield old
		if new and new.aid == aid:
			yield new

	@classmethod
	def from_dict(cls, d: Dict[str, Any]) -> 'AppKeyIndexSlot':
		new = None if d["new"] is None else AppSecurityMaterial.from_key(AppKey.from_hex(d["new"]))

		return cls(index=AppKeyIndex(d["index"]), phase=KeyRefreshPhase(d["phase"]),
				   new=new, old=AppSecurityMaterial.from_key(AppKey.from_hex(d["old"])))


class NetKeyIndexSlot(KeyIndexSlot):
	def __init__(self, index: NetKeyIndex, old: NetworkSecurityMaterial, new: Optional[NetworkSecurityMaterial] = None,
				 phase: Optional[KeyRefreshPhase] = KeyRefreshPhase.Normal):
		super().__init__(index, old, new, phase)

	@classmethod
	def new_primary(cls) -> 'NetKeyIndexSlot':
		return cls(NetKeyIndex(0x0000), NetworkKey.random().security_material())

	def tx_sm(self) -> NetworkSecurityMaterial:
		return cast(NetworkSecurityMaterial, super().tx_sm())

	def rx_sms(self) -> Tuple[NetKeyIndex, NetworkSecurityMaterial, Optional[NetworkSecurityMaterial]]:
		netkey = cast(NetKeyIndex, self.index)
		sms = cast(Tuple[NetworkSecurityMaterial, Optional[NetworkSecurityMaterial]], super().rx_sms())
		return (netkey,) + sms

	def rx_by_nid(self, nid: NID) -> Generator[NetworkSecurityMaterial, None, None]:
		_index, old, new = self.rx_sms()
		if old.nid == nid:
			yield old
		if new and new.nid == nid:
			yield new

	@classmethod
	def from_dict(cls, d: Dict[str, Any]) -> 'NetKeyIndexSlot':
		new = None if d["new"] is None else NetworkSecurityMaterial.from_key(NetworkKey.from_hex(d["new"]))
		return cls(index=NetKeyIndex(d["index"]), phase=KeyRefreshPhase(d["phase"]),
				   new=new,
				   old=NetworkSecurityMaterial.from_key(NetworkKey.from_hex(d["old"])))


class GlobalContext(Serializable):
	__slots__ = "apps", "nets", "iv_index", "iv_updating"

	def __init__(self, iv_index: IVIndex, nets: List[NetKeyIndexSlot], apps: List[AppKeyIndexSlot] = None,
				 iv_updating: bool = False):
		self.iv_index = iv_index
		self.iv_updating = iv_updating
		self.apps: Dict[AppKeyIndex, AppKeyIndexSlot] = dict()
		for app in apps:
			self.apps[app.index] = app
		self.nets: Dict[NetKeyIndex, NetKeyIndexSlot] = dict()
<<<<<<< HEAD
		for net in nets:
			self.nets[net.index] = net

		if NetKeyIndex(0) not in self.nets.keys():
			raise ValueError("missing primary net")
=======
		self.nets[NetKeyIndex(0)] = primary_net
>>>>>>> 44a22bd4

	@classmethod
	def new(cls) -> 'GlobalContext':
		return cls(IVIndex(0), [NetKeyIndexSlot.new_primary(), ])

	def get_iv_index(self, ivi: Optional[bool] = None) -> Optional[IVIndex]:
		if not ivi:
			return self.iv_index
		elif self.iv_index.ivi() == ivi:
			return self.iv_index
		elif self.iv_updating:
			if self.iv_index == IVIndex(0):
				return None
			else:
				return self.iv_index.prev_iv()
		else:
			return None  # ivi doesn't match and not updating

	def primary_net(self):
		return self.nets[NetKeyIndex(0)]

	def add_app(self, slot: AppKeyIndexSlot):
		if slot.index in self.apps:
			raise ValueError(f"app key index {slot.index} already exists")
		self.apps[cast(AppKeyIndex, slot.index)] = slot

	def add_net(self, slot: NetKeyIndexSlot):
		if slot.index in self.nets:
			raise ValueError(f"net key index {slot.index} already exists")
		self.nets[cast(NetKeyIndex, slot.index)] = slot

	def to_dict(self) -> Dict[str, Any]:
		return {
			"iv_index": self.iv_index,
			"iv_updating": self.iv_updating,
			"apps": [d.to_dict() for d in self.apps.values()],
			"nets": [d.to_dict() for d in self.nets.values()]
		}

	@classmethod
<<<<<<< HEAD
	def from_dict(cls, d: Dict[str, Any]) -> 'GlobalContext':
		apps = [AppKeyIndexSlot.from_dict(app_d) for app_d in d["apps"]]
		nets = [NetKeyIndexSlot.from_dict(net_d) for net_d in d["nets"]]
		return cls(IVIndex(d["iv_index"]), nets, apps, d["iv_updating"])
=======
	def from_dict(cls, d: Dict[str, Any]):
		primary = NetKeyIndexSlot.from_dict(d["nets"][0])
		context = cls(IVIndex(d["iv_index"]), primary)
		for raw_net in d["nets"][1:]:
			net = NetKeyIndexSlot.from_dict(raw_net)
			context.nets[cast(NetKeyIndex, net.index)] = net

		for raw_app in d["apps"]:
			app = AppKeyIndexSlot.from_dict(raw_app)
			context.apps[cast(AppKeyIndex, app.index)] = app
>>>>>>> 44a22bd4

	def get_nid_rx_keys(self, nid: NID) -> Generator[Tuple[NetKeyIndex, NetworkSecurityMaterial], None, None]:
		for slot in self.nets.values():
			for rx_key in slot.rx_by_nid(nid):
				yield slot.index, rx_key

	def get_aid_rx_keys(self, aid: AID) -> Generator[Tuple[AppKeyIndex, AppSecurityMaterial], None, None]:
		for slot in self.apps.values():
			for rx_key in slot.rx_by_aid(aid):
				yield slot.index, rx_key

	def get_app(self, index: AppKeyIndex) -> AppKeyIndexSlot:
		return self.apps[index]

	def get_net(self, index: NetKeyIndex) -> NetKeyIndexSlot:
		return self.nets[index]


class LocalContext:
	__slots__ = "seq", "device_sm"

	def __init__(self, seq: Seq, device_sm: Optional[DeviceSecurityMaterial]):
		self.seq = seq
		self.device_sm = device_sm

	@classmethod
	def new_provisioner(cls) -> 'LocalContext':
		return cls(Seq(0), None)

	def seq_inc(self):
		self.seq += 1


VIRTUAL_SALT = s1("vtad")


def virtual_aes_cmac(uuid: UUID) -> bytes:
	return aes_cmac(VIRTUAL_SALT, uuid.bytes)


VirtualAddress.VIRTUAL_AES_CMAC = virtual_aes_cmac<|MERGE_RESOLUTION|>--- conflicted
+++ resolved
@@ -127,7 +127,7 @@
 		return self.key_bytes.hex()
 
 	@classmethod
-	def from_hex(cls, s: str) -> 'Key':
+	def from_str(cls, s: str) -> 'Key':
 		return cls(bytearray.fromhex(s))
 
 	def __str__(self) -> str:
@@ -374,6 +374,7 @@
 		super().__init__(net_key)
 		self.network_id = network_id
 		self.nid = nid
+		self.net_key = net_key
 		self.encryption_key = encryption_key
 		self.privacy_key = privacy_key
 		self.identity_key = identity_key
@@ -400,7 +401,7 @@
 	assert m, "m can not be empty"
 	if isinstance(m, str):
 		m = m.encode()
-	return Salt(aes_cmac(Key(bytearray(b'\x00' * Key.KEY_LEN)), m))
+	return Salt(aes_cmac(Key(b'\x00' * Key.KEY_LEN), m))
 
 
 def k1(salt: Salt, key: Key, info: bytes) -> MAC:
@@ -537,38 +538,21 @@
 		if new and new.nid == nid:
 			yield new
 
-	@classmethod
-	def from_dict(cls, d: Dict[str, Any]) -> 'NetKeyIndexSlot':
-		new = None if d["new"] is None else NetworkSecurityMaterial.from_key(NetworkKey.from_hex(d["new"]))
-		return cls(index=NetKeyIndex(d["index"]), phase=KeyRefreshPhase(d["phase"]),
-				   new=new,
-				   old=NetworkSecurityMaterial.from_key(NetworkKey.from_hex(d["old"])))
-
 
 class GlobalContext(Serializable):
 	__slots__ = "apps", "nets", "iv_index", "iv_updating"
 
-	def __init__(self, iv_index: IVIndex, nets: List[NetKeyIndexSlot], apps: List[AppKeyIndexSlot] = None,
-				 iv_updating: bool = False):
+	def __init__(self, iv_index: IVIndex, primary_net: NetKeyIndexSlot, iv_updating: bool = False):
+		if primary_net.index != 0:
+			raise ValueError(f"primary net key has to have index 0x0000 not 0x{primary_net.index:04X}")
 		self.iv_index = iv_index
 		self.iv_updating = iv_updating
 		self.apps: Dict[AppKeyIndex, AppKeyIndexSlot] = dict()
-		for app in apps:
-			self.apps[app.index] = app
 		self.nets: Dict[NetKeyIndex, NetKeyIndexSlot] = dict()
-<<<<<<< HEAD
-		for net in nets:
-			self.nets[net.index] = net
-
-		if NetKeyIndex(0) not in self.nets.keys():
-			raise ValueError("missing primary net")
-=======
-		self.nets[NetKeyIndex(0)] = primary_net
->>>>>>> 44a22bd4
 
 	@classmethod
 	def new(cls) -> 'GlobalContext':
-		return cls(IVIndex(0), [NetKeyIndexSlot.new_primary(), ])
+		return cls(IVIndex(0), NetKeyIndexSlot.new_primary())
 
 	def get_iv_index(self, ivi: Optional[bool] = None) -> Optional[IVIndex]:
 		if not ivi:
@@ -589,12 +573,12 @@
 	def add_app(self, slot: AppKeyIndexSlot):
 		if slot.index in self.apps:
 			raise ValueError(f"app key index {slot.index} already exists")
-		self.apps[cast(AppKeyIndex, slot.index)] = slot
+		self.apps[slot.index] = slot
 
 	def add_net(self, slot: NetKeyIndexSlot):
 		if slot.index in self.nets:
 			raise ValueError(f"net key index {slot.index} already exists")
-		self.nets[cast(NetKeyIndex, slot.index)] = slot
+		self.nets[slot.index] = slot
 
 	def to_dict(self) -> Dict[str, Any]:
 		return {
@@ -604,13 +588,6 @@
 			"nets": [d.to_dict() for d in self.nets.values()]
 		}
 
-	@classmethod
-<<<<<<< HEAD
-	def from_dict(cls, d: Dict[str, Any]) -> 'GlobalContext':
-		apps = [AppKeyIndexSlot.from_dict(app_d) for app_d in d["apps"]]
-		nets = [NetKeyIndexSlot.from_dict(net_d) for net_d in d["nets"]]
-		return cls(IVIndex(d["iv_index"]), nets, apps, d["iv_updating"])
-=======
 	def from_dict(cls, d: Dict[str, Any]):
 		primary = NetKeyIndexSlot.from_dict(d["nets"][0])
 		context = cls(IVIndex(d["iv_index"]), primary)
@@ -621,7 +598,6 @@
 		for raw_app in d["apps"]:
 			app = AppKeyIndexSlot.from_dict(raw_app)
 			context.apps[cast(AppKeyIndex, app.index)] = app
->>>>>>> 44a22bd4
 
 	def get_nid_rx_keys(self, nid: NID) -> Generator[Tuple[NetKeyIndex, NetworkSecurityMaterial], None, None]:
 		for slot in self.nets.values():
@@ -652,14 +628,4 @@
 		return cls(Seq(0), None)
 
 	def seq_inc(self):
-		self.seq += 1
-
-
-VIRTUAL_SALT = s1("vtad")
-
-
-def virtual_aes_cmac(uuid: UUID) -> bytes:
-	return aes_cmac(VIRTUAL_SALT, uuid.bytes)
-
-
-VirtualAddress.VIRTUAL_AES_CMAC = virtual_aes_cmac+		self.seq += 1